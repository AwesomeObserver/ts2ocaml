{
  "name": "@ocsigen/ts2ocaml",
  "version": "1.4.0",
  "description": "Generate OCaml bindings from TypeScript definitions via the TypeScript compiler API",
  "repository": {
    "type": "git",
    "url": "https://github.com/ocsigen/ts2ocaml"
  },
  "keywords": [
    "ocaml",
    "js_of_ocaml",
    "typescript"
  ],
  "license": "Apache-2.0",
  "bugs": {
    "url": "https://github.com/ocsigen/ts2ocaml/issues"
  },
  "homepage": "https://github.com/ocsigen/ts2ocaml",
  "scripts": {
    "ts2ocaml": "node ./dist/ts2ocaml.js"
  },
  "files": [
    "dist/"
  ],
  "main": "./dist/ts2ocaml.js",
  "bin": {
    "ts2ocaml": "./dist/ts2ocaml.js"
  },
  "dependencies": {
    "browser-or-node": "^2.0.0",
    "typescript": "4.6.2",
    "yargs": "17.3.1"
  },
  "devDependencies": {
    "@angular/common": "^13.0.3",
    "@babel/core": "7.17.5",
    "@types/react-modal": "3.13.1",
    "@types/semver": "7.3.9",
    "@types/vscode": "^1.63.1",
    "@types/yargs": "17.0.9",
    "cassandra-driver": "^4.6.3",
    "monaco-editor": "0.32.1",
    "react-player": "2.9.0",
<<<<<<< HEAD
    "rescript": "9.1.4",
    "webpack": "5.69.1",
=======
    "webpack": "5.70.0",
>>>>>>> 93e5c536
    "webpack-cli": "4.9.2",
    "webpack-dev-server": "4.7.4"
  }
}<|MERGE_RESOLUTION|>--- conflicted
+++ resolved
@@ -41,12 +41,8 @@
     "cassandra-driver": "^4.6.3",
     "monaco-editor": "0.32.1",
     "react-player": "2.9.0",
-<<<<<<< HEAD
     "rescript": "9.1.4",
-    "webpack": "5.69.1",
-=======
     "webpack": "5.70.0",
->>>>>>> 93e5c536
     "webpack-cli": "4.9.2",
     "webpack-dev-server": "4.7.4"
   }
