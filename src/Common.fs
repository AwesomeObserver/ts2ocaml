[<AutoOpen>]
module Common

<<<<<<< HEAD
open Fable.Core

[<StringEnum; RequireQualifiedAccess>]
type FeatureFlag =
  | [<CompiledName("full")>] Full
  | [<CompiledName("provide")>] Provide
  | [<CompiledName("consume")>] Consume
  | [<CompiledName("off")>] Off
  | [<CompiledName("default")>] Default
with
  static member Values = [|Full; Provide; Consume; Off; Default|]

  member this.HasProvide = match this with Full | Provide -> true | _ -> false
  member this.HasConsume = match this with Full | Consume -> true | _ -> false
  member this.IsOffOrDefault = match this with Off | Default -> true | _ -> false

  member this.WithProvide(b: bool) =
    match this with
    | Provide | Off | Default -> if b then Provide else Off
    | Full | Consume -> if b then Full else Consume

  member this.WithConsume(b: bool) =
    match this with
    | Consume | Off | Default -> if b then Consume else Off
    | Full | Provide -> if b then Full else Provide
=======
open Ts2Ml.Common
>>>>>>> 5fcc7f19

type GlobalOptions =
  inherit IOptions
  abstract verbose: bool with get
  abstract nowarn: bool with get
  abstract merge: bool with get, set

module Log =
  let tracef (opt: 'Options) fmt : _ when 'Options :> GlobalOptions =
    Printf.ksprintf (fun str ->
      if opt.verbose then
        printfn "%s" str
    ) fmt

  let warnf (opt: 'Options) fmt : _ when 'Options :> GlobalOptions =
    Printf.ksprintf (fun str ->
      if not opt.nowarn then
        eprintfn "warn: %s" str
    ) fmt

let createBaseContext (opts: #GlobalOptions) : IContext<_> =
  let logger =
    { new ILogger with
        member _.tracef fmt = Log.tracef opts fmt
        member _.warnf  fmt = Log.warnf opts fmt
        member _.errorf fmt = failwithf fmt
    }
  { new IContext<_> with
      member _.options = opts
      member _.logger = logger }

module GlobalOptions =
  open Fable.Core.JsInterop

  let register (yargs: Yargs.Argv<_>) =
    yargs
      .group(!^ResizeArray["config"], "General Options:")
      .describe(!^"config", "Specify the path to a ts2ocaml configuration JSON file.")
      .group(!^ResizeArray["follow-relative-references"], "Parser Options:")
      .addFlag("follow-relative-references", (fun (o: GlobalOptions) -> o.followRelativeReferences), descr="Follow and parse relative imports and file references.")
      .group(!^ResizeArray["merge"], "Output Options:")
      .addFlag("merge", (fun (o: GlobalOptions) -> o.merge), descr="Merge multiple input definition files to one binding", defaultValue=false)
      .group(!^ResizeArray["verbose"; "nowarn"], "Logging Options:")
      .addFlag("verbose", (fun (o: GlobalOptions) -> o.verbose), descr="Show verbose log")
      .addFlag("nowarn", (fun (o: GlobalOptions) -> o.nowarn), descr="Do not show warnings")

type IContext<'Options when 'Options :> IOptions> = Ts2Ml.Common.IContext<'Options>
type OverloadRenamer = Ts2Ml.Common.OverloadRenamer<|MERGE_RESOLUTION|>--- conflicted
+++ resolved
@@ -1,7 +1,6 @@
 [<AutoOpen>]
 module Common
 
-<<<<<<< HEAD
 open Fable.Core
 
 [<StringEnum; RequireQualifiedAccess>]
@@ -27,9 +26,8 @@
     match this with
     | Consume | Off | Default -> if b then Consume else Off
     | Full | Provide -> if b then Full else Provide
-=======
+
 open Ts2Ml.Common
->>>>>>> 5fcc7f19
 
 type GlobalOptions =
   inherit IOptions
